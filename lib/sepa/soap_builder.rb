--- conflicted
+++ resolved
@@ -88,6 +88,8 @@
           path = "#{@template_path}/get_certificate.xml"
         when :get_bank_certificate
           path = "#{@template_path}/danske_get_bank_certificate.xml"
+        when :create_certificate
+          path = "#{@template_path}/create_certificate.xml"
         end
 
         body_template = File.open(path)
@@ -166,17 +168,14 @@
           check_pin(params[:pin])
           check_service(params[:service])
         when *generic_commands
-          if params[:bank] == :nordea
+          #if params[:bank] == :nordea
             check_lang(params[:language])
             check_status(params[:status])
             check_target_id(params[:target_id])
             check_file_type(params[:file_type])
-<<<<<<< HEAD
-=======
-          end
+          #    end
           if params[:command] == :download_file
             check_file_reference(params[:file_reference])
->>>>>>> 7df70ec3
           end
         when :upload_file
           check_lang(params[:language])
@@ -185,288 +184,263 @@
           check_content(params[:content])
         when :get_bank_certificate
           if params[:bank] == :danske
-<<<<<<< HEAD
-            # Nothing here
-=======
             check_target_id(params[:target_id])
             check_bank_root_cert_serial(params[:bank_root_cert_serial])
->>>>>>> 7df70ec3
-          end
+          end
+        when :create_certificate
+          check_pin(params[:pin])
+          check_keygen_type(params[:key_generator_type])
         else
           fail ArgumentError, "Command not supported."
         end
       end
 
-<<<<<<< HEAD
-      def check_csr(csr)
-        unless csr
-          fail ArgumentError, "You didn't provide a certificate signing request"
-=======
-      def check_bank_root_cert_serial(brootcertser)
-        unless brootcertser.to_i == 1111110002
-          fail ArgumentError, "You didn't provide a bank root cert serial "\
-            " which is currently '1111110002'"
+          def check_bank_root_cert_serial(brootcertser)
+            unless brootcertser.to_i == 1111110002
+              fail ArgumentError, "You didn't provide a bank root cert serial "\
+                " which is currently '1111110002'"
+            end
+          end
+          def check_file_reference(fileref)
+            unless fileref
+              fail ArgumentError, "You didn't provide a file reference"
+            end
+          end
+
+          def check_params_hash(params)
+            unless params.respond_to?(:each_pair)
+              fail ArgumentError, "You didn't provide a proper hash"
+            end
+          end
+
+          def check_bank(bank)
+            unless [:nordea, :danske].include?(bank)
+              fail ArgumentError, "You didn't provide a proper bank. " \
+                "Acceptable values are nordea OR danske."
+            end
+          end
+
+          def check_request_id(request_id)
+            if request_id.to_i == 0
+              fail ArgumentError, "Request ID must be a number and not 0"
+            end
+          end
+
+          def check_keygen_type(keygen)
+            unless keygen
+              fail ArgumentError, "You didn't provide any Key Generator Type"
+            end
+          end
+
+          def check_encryption_pkcs10(enc_cert)
+            unless enc_cert
+              fail ArgumentError, "You didn't provide Encrypting certificate PKCS10"
+            end
+          end
+
+          def check_signing_pkcs10(sig_cert)
+            unless sig_cert
+              fail ArgumentError, "You didn't provide Signing certificate PKCS10"
+            end
+          end
+
+          def check_pin(pin)
+            unless pin
+              fail ArgumentError, "You didn't provide a secret PIN"
+            end
+          end
+
+          def check_private_key(private_key)
+            unless private_key.respond_to?(:sign)
+              fail ArgumentError, "You didn't provide a proper private key. The " \
+                "key has to be in OpenSSL::PKey::RSA - format."
+            end
+          end
+
+          def check_cert(cert)
+            unless cert.respond_to?(:check_private_key)
+              fail ArgumentError, "You didn't provide a proper certificate. The " \
+                "certificate has to be in OpenSSL::X509::Certificate - format."
+            end
+          end
+
+          def check_customer_id(customer_id)
+            unless customer_id && customer_id.respond_to?(:to_s) &&
+                customer_id.length <= 16
+              fail ArgumentError, "You didn't provide a proper customer id"
+            end
+          end
+
+          def check_env(env)
+            unless ['PRODUCTION', 'TEST', 'customertest'].include?(env)
+              fail ArgumentError, "You didn't provide a proper environment. " \
+                "Acceptable values are PRODUCTION or TEST or customertest."
+            end
+          end
+
+          def check_status(status)
+            unless ['NEW', 'DOWNLOADED', 'ALL'].include?(status)
+              fail ArgumentError, "You didn't provide a proper status. " \
+                "Acceptable values are NEW, DOWNLOADED or ALL."
+            end
+          end
+
+          def check_target_id(target_id)
+            unless target_id && target_id.respond_to?(:to_s) &&
+                target_id.length <= 80
+              fail ArgumentError, "You didn't provide a proper target id"
+            end
+          end
+
+          def check_lang(lang)
+            unless ['FI', 'SE', 'EN'].include?(lang)
+              fail ArgumentError, "You didn't provide a proper language. " \
+                "Acceptable values are FI, SE or EN."
+            end
+          end
+
+          def check_file_type(file_type)
+            unless file_type && file_type.respond_to?(:to_s) &&
+                file_type.length <= 20
+              fail ArgumentError, "You didn't provide a proper file type. Check " \
+                "Your bank's documentation for available file types."
+            end
+          end
+
+          def check_content(content)
+            unless content
+              fail ArgumentError, "You didn't provide any content."
+            end
+          end
+
+          def check_service(service)
+            unless ['service', 'ISSUER', 'MATU'].include?(service)
+              fail ArgumentError, "You didn't provide a proper service."
+            end
+          end
+
+          def check_hmac(hmac)
+            unless hmac
+              fail ArgumentError, "You didn't provide any HMAC."
+            end
+          end
+
+          def check_if_bank_allows_command(params)
+            begin
+            bank = params.fetch(:bank)
+            command = params.fetch(:command)
+            case bank
+            when :nordea
+              allowed_commands = [:get_certificate,:get_user_info,
+                                  :download_file_list,:download_file,:upload_file]
+              unless allowed_commands.include?(command)
+                fail ArgumentError, "You didn't provide a matching bank and service."
+              end
+            when :danske
+              allowed_commands = [:get_bank_certificate, :get_user_info,
+                                  :download_file_list,:download_file,:upload_file,
+                                  :create_certificate]
+              unless allowed_commands.include?(command)
+                fail ArgumentError, "You didn't provide a matching bank and service."
+              end
+            end
+            rescue
+              fail ArgumentError, "RUN YOU FOOLS"
+            end
+          end
+
+          def check_certificate_and_key_requirements(params)
+            command = params[:command]
+            require_private_and_cert = [:get_user_info,:download_file_list,
+                                        :download_file,:upload_file]
+            require_nothing = [:get_bank_certificate]
+            require_pkcs = [:get_certificate]
+            require_dual_pkcs_and_cert = [:create_certificate]
+
+            case command
+            when *require_private_and_cert
+              if params[:cert_path] == nil && params[:cert_plain] == nil
+                fail ArgumentError, "You must provide a path to the certificate " \
+                  "or certificate in plain text"
+              end
+              if params[:private_key_path] == nil && params[:private_key_plain] == nil
+                fail ArgumentError, "You must provide a path to your private key " \
+                  "or private key in plain text"
+              end
+            when *require_nothing
+            when *require_pkcs
+              if params[:csr_path] == nil && params[:csr_plain] == nil
+                fail ArgumentError, "You must provide a path to the CSR or CSR in plain text"
+              end
+            when *require_dual_pkcs_and_cert
+              if params[:encryption_cert_pkcs10_path] == nil && params[:encryption_cert_pkcs10_plain] == nil
+                fail ArgumentError, "You must provide a path to the encryption CSR " \
+                  "or encryption CSR in plain text"
+              end
+              if params[:signing_cert_pkcs10_path] == nil && params[:signing_cert_pkcs10_plain] == nil
+                fail ArgumentError, "You must provide a path to the signing CSR " \
+                  "or signing CSR in plain text"
+              end
+              if params[:cert_path] == nil && params[:cert_plain] == nil
+                fail ArgumentError, "You must provide a path to the certificate " \
+                  "or certificate in plain text"
+              end
+            end
+          end
+
+          def initialize_certificates_and_csr(params)
+            begin
+              command = params[:command]
+              require_private_and_cert = [:get_user_info,:download_file_list,:download_file,:upload_file]
+              require_nothing = [:get_bank_certificate]
+              require_pkcs = [:get_certificate]
+              require_dual_pkcs_and_cert = [:create_certificate]
+              case command
+              when *require_private_and_cert
+                if params[:cert_path] != nil
+                  params[:cert] = OpenSSL::X509::Certificate.new(File.read(params.fetch(:cert_path)))
+                elsif params[:cert_plain] != nil
+                  params[:cert] = OpenSSL::X509::Certificate.new(params.fetch(:cert_plain))
+                end
+                if params[:private_key_path] != nil
+                  params[:private_key] = OpenSSL::PKey::RSA.new(File.read(params.fetch(:private_key_path)))
+                elsif params[:private_key_plain] != nil
+                  params[:private_key] = OpenSSL::PKey::RSA.new(params.fetch(:private_key_plain))
+                end
+                check_private_key(params[:private_key])
+                check_cert(params[:cert])
+              when *require_nothing
+              when *require_pkcs
+                if params[:csr_path] != nil
+                  params[:csr] = OpenSSL::X509::Request.new(File.read(params.fetch(:csr_path)))
+                elsif params[:csr_plain] != nil
+                  params[:csr] = OpenSSL::X509::Request.new(params.fetch(:csr_plain))
+                end
+              when *require_dual_pkcs_and_cert
+                if params[:encryption_cert_pkcs10_path] != nil && params[:signing_cert_pkcs10_path] != nil
+                  params[:encryption_cert_pkcs10] = OpenSSL::X509::Request.new(File.read(params.fetch(:encryption_cert_pkcs10_path)))
+                  params[:signing_cert_pkcs10] = OpenSSL::X509::Request.new(File.read(params.fetch(:signing_cert_pkcs10_path)))
+                elsif params[:encryption_cert_pkcs10_plain] != nil && params[:signing_cert_pkcs10_plain] != nil
+                  params[:encryption_cert_pkcs10] = OpenSSL::X509::Request.new(params.fetch(:encryption_cert_pkcs10_plain))
+                  params[:signing_cert_pkcs10] = OpenSSL::X509::Request.new(params.fetch(:signing_cert_pkcs10_plain))
+                end
+                if params[:cert_path] != nil
+                  params[:cert] = OpenSSL::X509::Certificate.new(File.read(params.fetch(:cert_path)))
+                elsif params[:cert_plain] != nil
+                  params[:cert] = OpenSSL::X509::Certificate.new(params.fetch(:cert_plain))
+                end
+
+                check_encryption_pkcs10(params[:encryption_cert_pkcs10])
+                check_signing_pkcs10(params[:signing_cert_pkcs10])
+                check_cert(params[:cert])
+              else
+                fail ArgumentError, "No matching cases for initialize_certificates_and_csr"
+              end
+              params
+            rescue Exception => e
+              e.message
+              #fail ArgumentError, "Parameter failed to initialize, check private key and cert path/plain"
+            end
+          end
         end
-      end
-      def check_file_reference(fileref)
-        unless fileref
-          fail ArgumentError, "You didn't provide a file reference"
->>>>>>> 7df70ec3
-        end
-      end
-
-      def check_params_hash(params)
-        unless params.respond_to?(:each_pair)
-          fail ArgumentError, "You didn't provide a proper hash"
-        end
-      end
-
-      def check_bank(bank)
-        unless [:nordea, :danske].include?(bank)
-          fail ArgumentError, "You didn't provide a proper bank. " \
-            "Acceptable values are nordea OR danske."
-        end
-      end
-
-      def check_request_id(request_id)
-        if request_id.to_i == 0
-          fail ArgumentError, "Request ID must be a number and not 0"
-        end
-      end
-
-      def check_keygen_type(keygen)
-        unless keygen
-          fail ArgumentError, "You didn't provide any Key Generator Type"
-        end
-      end
-
-      def check_encryption_pkcs10(enc_cert)
-        unless enc_cert
-          fail ArgumentError, "You didn't provide Encrypting certificate PKCS10"
-        end
-      end
-
-      def check_signing_pkcs10(sig_cert)
-        unless sig_cert
-          fail ArgumentError, "You didn't provide Signing certificate PKCS10"
-        end
-      end
-
-      def check_pin(pin)
-        unless pin
-          fail ArgumentError, "You didn't provide a secret PIN"
-        end
-      end
-
-      def check_private_key(private_key)
-        unless private_key.respond_to?(:sign)
-          fail ArgumentError, "You didn't provide a proper private key. The " \
-            "key has to be in OpenSSL::PKey::RSA - format."
-        end
-      end
-
-      def check_cert(cert)
-        unless cert.respond_to?(:check_private_key)
-          fail ArgumentError, "You didn't provide a proper certificate. The " \
-            "certificate has to be in OpenSSL::X509::Certificate - format."
-        end
-      end
-
-      def check_customer_id(customer_id)
-        unless customer_id && customer_id.respond_to?(:to_s) &&
-            customer_id.length <= 16
-          fail ArgumentError, "You didn't provide a proper customer id"
-        end
-      end
-
-      def check_env(env)
-        unless ['PRODUCTION', 'TEST', 'customertest'].include?(env)
-          fail ArgumentError, "You didn't provide a proper environment. " \
-            "Acceptable values are PRODUCTION or TEST or customertest."
-        end
-      end
-
-      def check_status(status)
-        unless ['NEW', 'DOWNLOADED', 'ALL'].include?(status)
-          fail ArgumentError, "You didn't provide a proper status. " \
-            "Acceptable values are NEW, DOWNLOADED or ALL."
-        end
-      end
-
-      def check_target_id(target_id)
-        unless target_id && target_id.respond_to?(:to_s) &&
-            target_id.length <= 80
-          fail ArgumentError, "You didn't provide a proper target id"
-        end
-      end
-
-      def check_lang(lang)
-        unless ['FI', 'SE', 'EN'].include?(lang)
-          fail ArgumentError, "You didn't provide a proper language. " \
-            "Acceptable values are FI, SE or EN."
-        end
-      end
-
-      def check_file_type(file_type)
-        unless file_type && file_type.respond_to?(:to_s) &&
-            file_type.length <= 20
-          fail ArgumentError, "You didn't provide a proper file type. Check " \
-            "Your bank's documentation for available file types."
-        end
-      end
-
-      def check_content(content)
-        unless content
-          fail ArgumentError, "You didn't provide any content."
-        end
-      end
-
-      def check_service(service)
-        unless ['service', 'ISSUER', 'MATU'].include?(service)
-          fail ArgumentError, "You didn't provide a proper service."
-        end
-      end
-
-      def check_hmac(hmac)
-        unless hmac
-          fail ArgumentError, "You didn't provide any HMAC."
-        end
-      end
-
-      def check_if_bank_allows_command(params)
-        bank = params.fetch(:bank)
-        command = params.fetch(:command)
-        case bank
-        when :nordea
-          allowed_commands = [:get_certificate,:get_user_info,
-                              :download_file_list,:download_file,:upload_file]
-          unless allowed_commands.include?(command)
-            fail ArgumentError, "You didn't provide a matching bank and service."
-          end
-        when :danske
-          allowed_commands = [:get_bank_certificate]
-          unless allowed_commands.include?(command)
-            fail ArgumentError, "You didn't provide a matching bank and service."
-          end
-        end
-      end
-
-      def check_certificate_and_key_requirements(params)
-        command = params[:command]
-        require_private_and_cert = [:get_user_info,:download_file_list,
-                                    :download_file,:upload_file]
-        require_nothing = [:get_bank_certificate]
-        require_pkcs = [:get_certificate]
-
-        case command
-        when *require_private_and_cert
-          if params[:cert_path] == nil && params[:cert_plain] == nil
-            fail ArgumentError, "You must provide a path to the certificate " \
-              "or certificate in plain text"
-          end
-          if params[:private_key_path] == nil && params[:private_key_plain] == nil
-            fail ArgumentError, "You must provide a path to your private key " \
-              "or private key in plain text"
-          end
-        when *require_nothing
-        when *require_pkcs
-          if params[:csr_path] == nil && params[:csr_plain] == nil
-            fail ArgumentError, "You must provide a path to the CSR or CSR in plain text"
-          end
-        end
-      end
-
-      def initialize_certificates_and_csr(params)
-        begin
-<<<<<<< HEAD
-        command = params[:command]
-        require_private_and_cert = [:get_user_info,:download_file_list,
-                                    :download_file,:upload_file]
-        require_nothing = [:get_bank_certificate]
-        require_pkcs = [:get_certificate]
-
-        case command
-        when *require_private_and_cert
-          if params[:cert_path] != nil
-            params[:cert] = OpenSSL::X509::Certificate.new(File.read(params.fetch(:cert_path)))
-          elsif params[:cert_plain] != nil
-            params[:cert] = OpenSSL::X509::Certificate.new(params.fetch(:cert_plain))
-          end
-          if params[:private_key_path] != nil
-            params[:private_key] = OpenSSL::PKey::RSA.new(File.read(params.fetch(:private_key_path)))
-          elsif params[:private_key_plain] != nil
-            params[:private_key] = OpenSSL::PKey::RSA.new(params.fetch(:private_key_plain))
-          end
-          check_private_key(params[:private_key])
-          check_cert(params[:cert])
-        when *require_nothing
-        when *require_pkcs
-          if params[:csr_path] != nil
-            params[:csr] = OpenSSL::X509::Request.new(File.read(params.fetch(:csr_path)))
-          elsif params[:csr_plain] != nil
-            params[:csr] = OpenSSL::X509::Request.new(params.fetch(:csr_plain))
-          end
-          check_csr(params[:csr])
-        else
-          fail ArgumentError, "No matching cases for initialize_certificates_and_csr"
-        end
-         params
-      rescue Exception => e
-        fail ArgumentError, "Parameter failed to initialize, check private key and cert path/plain"
-      end
-=======
-          command = params[:command]
-          require_private_and_cert = [:get_user_info,:download_file_list,:download_file,:upload_file]
-          require_nothing = [:get_bank_certificate]
-          require_pkcs = [:get_certificate]
-          require_dual_pkcs_and_cert = [:create_certificate]
-          case command
-          when *require_private_and_cert
-            if params[:cert_path] != nil
-              params[:cert] = OpenSSL::X509::Certificate.new(File.read(params.fetch(:cert_path)))
-            elsif params[:cert_plain] != nil
-              params[:cert] = OpenSSL::X509::Certificate.new(params.fetch(:cert_plain))
-            end
-            if params[:private_key_path] != nil
-              params[:private_key] = OpenSSL::PKey::RSA.new(File.read(params.fetch(:private_key_path)))
-            elsif params[:private_key_plain] != nil
-              params[:private_key] = OpenSSL::PKey::RSA.new(params.fetch(:private_key_plain))
-            end
-            check_private_key(params[:private_key])
-            check_cert(params[:cert])
-          when *require_nothing
-          when *require_pkcs
-            if params[:csr_path] != nil
-              params[:csr] = OpenSSL::X509::Request.new(File.read(params.fetch(:csr_path)))
-            elsif params[:csr_plain] != nil
-              params[:csr] = OpenSSL::X509::Request.new(params.fetch(:csr_plain))
-            end
-          when *require_dual_pkcs_and_cert
-            if params[:encryption_cert_pkcs10_path] != nil && params[:signing_cert_pkcs10_path] != nil
-              params[:encryption_cert_pkcs10] = OpenSSL::X509::Request.new(File.read(params.fetch(:encryption_cert_pkcs10_path)))
-              params[:signing_cert_pkcs10] = OpenSSL::X509::Request.new(File.read(params.fetch(:signing_cert_pkcs10_path)))
-            elsif params[:encryption_cert_pkcs10_plain] != nil && params[:signing_cert_pkcs10_plain] != nil
-              params[:encryption_cert_pkcs10] = OpenSSL::X509::Request.new(params.fetch(:encryption_cert_pkcs10_plain))
-              params[:signing_cert_pkcs10] = OpenSSL::X509::Request.new(params.fetch(:signing_cert_pkcs10_plain))
-            end
-            if params[:cert_path] != nil
-              params[:cert] = OpenSSL::X509::Certificate.new(File.read(params.fetch(:cert_path)))
-            elsif params[:cert_plain] != nil
-              params[:cert] = OpenSSL::X509::Certificate.new(params.fetch(:cert_plain))
-            end
-
-            check_encryption_pkcs10(params[:encryption_cert_pkcs10])
-            check_signing_pkcs10(params[:signing_cert_pkcs10])
-            check_cert(params[:cert])
-          else
-            fail ArgumentError, "No matching cases for initialize_certificates_and_csr"
-          end
-          params
-        rescue Exception => e
-          e.message
-          #fail ArgumentError, "Parameter failed to initialize, check private key and cert path/plain"
-        end
->>>>>>> 7df70ec3
-      end
-  end
-end+      end
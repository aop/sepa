--- conflicted
+++ resolved
@@ -3,7 +3,6 @@
     # Check that parameters are valid, initialize savon client with them and
     # construct soap message
     def initialize(params)
-<<<<<<< HEAD
       # Initialize savon client with params and construct soap message
       wsdl = params.fetch(:wsdl)
       @client = Savon.client(wsdl: wsdl)
@@ -13,13 +12,6 @@
       else
         @soap = SoapRequest.new(params).to_xml
       end
-=======
-      check_params(params)
-      wsdl = params.fetch(:wsdl)
-      @client = Savon.client(wsdl: wsdl)
-      @soap = SoapRequest.new(params).to_xml
-      @command = params.fetch(:command)
->>>>>>> 598924f0
     end
 
     # Call savon to make the soap request with the correct command and the
@@ -27,8 +19,6 @@
     def send
       @client.call(@command, xml: @soap)
     end
-<<<<<<< HEAD
-=======
 
     private
 
@@ -142,6 +132,5 @@
           fail ArgumentError, "You didn't provide any content."
         end
       end
->>>>>>> 598924f0
   end
 end
--- conflicted
+++ resolved
@@ -22,20 +22,16 @@
 
     private
 
-<<<<<<< HEAD
-    def load
-      # Selecting which application request template to load
-      case @command
-      when :get_service_certificates
-        path = File.expand_path('../xml_templates/application_request/renew_certificate.xml', __FILE__)
-      when :get_certificate
-        path = File.expand_path('../xml_templates/application_request/renew_certificate.xml', __FILE__)
-=======
     # Loads the application request template according to the command
     def load_template(command)
       template_dir = File.expand_path('../xml_templates/application_request', __FILE__)
 
       case command
+        
+      when :get_service_certificates
+        path = "#{template_dir}/renew_certificate.xml" #File.expand_path('../xml_templates/application_request/renew_certificate.xml', __FILE__)
+      when :get_certificate
+        path = "#{template_dir}/renew_certificate.xml"
       when :download_file_list
         path = "#{template_dir}/download_file_list.xml"
       when :get_user_info
@@ -44,7 +40,6 @@
         path = "#{template_dir}/upload_file.xml"
       when :download_file
         path = "#{template_dir}/download_file.xml"
->>>>>>> c95b6961
       else
         raise ArgumentError, 'Could not load application request template because command was
         unrecognised.'

require File.expand_path('../../test_helper.rb', __FILE__)

class NordeaCertRequestSoapBuilderTest < MiniTest::Test
  def setup
    @schemapath = File.expand_path('../../../lib/sepa/xml_schemas',__FILE__)
    @templatepath = File.expand_path('../../../lib/sepa/xml_templates/soap',__FILE__)
    @keyspath = File.expand_path('../nordea_test_keys', __FILE__)


<<<<<<< HEAD
  # The params hash is populated with the data that is needed for gem to function
  @params = {
    bank: :nordea,
    command: :get_certificate,
    pin: '1234567890',
    customer_id: '11111111',
    environment: 'TEST',
    csr_plain: csrplain,
    # Selected service (For testing: service, For real: ISSUER)
    service: 'service'
  }

  @certrequest = Sepa::SoapBuilder.new(@params)

  @xml = Nokogiri::XML(@certrequest.to_xml)
=======
    @params = get_cert_params

    @certrequest = Sepa::SoapBuilder.new(@params)

    @xml = Nokogiri::XML(@certrequest.to_xml)
>>>>>>> 7df70ec3
  end

  def test_should_fail_if_bank_doesnt_support_command
    @params[:command] = :create_certificate

    assert_raises(ArgumentError) { Sepa::SoapBuilder.new(@params) }
  end

  def test_that_get_certificate_soap_template_is_unmodified
    sha1 = OpenSSL::Digest::SHA1.new
    template = File.read("#{@templatepath}/get_certificate.xml")
    digest = Base64.encode64(sha1.digest(template)).strip

    assert_equal digest, "iYJcoQAlXZj5Pp9vLlSROXxY3+k="
  end

  def test_should_initialize_with_proper_params
    assert Sepa::SoapBuilder.new(@params)
  end

  def test_should_get_error_if_command_missing
    @params.delete(:command)

    assert_raises(ArgumentError) do
      Sepa::SoapBuilder.new(@params)
    end
  end

  def test_should_get_error_if_customer_id_missing
    @params.delete(:customer_id)

    assert_raises(ArgumentError) do
      Sepa::SoapBuilder.new(@params)
    end
  end

  def test_should_load_correct_template_with_get_certificate
    @params[:command] = :get_certificate
    xml = Nokogiri::XML(Sepa::SoapBuilder.new(@params).to_xml)

    assert xml.xpath('//cer:getCertificatein', 'cer' => 'http://bxd.fi/CertificateService').first
  end

  def test_should_raise_error_if_command_not_correct
    @params[:command] = :wrong_command
    assert_raises(ArgumentError) do
      soap = Sepa::SoapBuilder.new(@params).to_xml
    end
  end

  def test_timestamp_is_set_correctly
    timestamp_node = @xml.xpath(
      "//cer:Timestamp", 'cer' => 'http://bxd.fi/CertificateService'
    ).first

    timestamp = Time.strptime(timestamp_node.content, '%Y-%m-%dT%H:%M:%S%z')

    assert timestamp <= Time.now && timestamp > (Time.now - 60)
  end

  def test_application_request_should_be_inserted_properly
    ar_node = @xml.xpath(
      "//cer:ApplicationRequest", 'cer' => 'http://bxd.fi/CertificateService'
    ).first

    ar_doc = Nokogiri::XML(Base64.decode64(ar_node.content))

    assert ar_doc.respond_to?(:canonicalize)
    assert_equal ar_doc.at_css("CustomerId").content, @params[:customer_id]
  end

  def test_should_validate_against_schema
    Dir.chdir(@schemapath) do
      xsd = Nokogiri::XML::Schema(IO.read('soap.xsd'))
      assert xsd.valid?(@xml)
    end
  end
end<|MERGE_RESOLUTION|>--- conflicted
+++ resolved
@@ -6,30 +6,11 @@
     @templatepath = File.expand_path('../../../lib/sepa/xml_templates/soap',__FILE__)
     @keyspath = File.expand_path('../nordea_test_keys', __FILE__)
 
-
-<<<<<<< HEAD
-  # The params hash is populated with the data that is needed for gem to function
-  @params = {
-    bank: :nordea,
-    command: :get_certificate,
-    pin: '1234567890',
-    customer_id: '11111111',
-    environment: 'TEST',
-    csr_plain: csrplain,
-    # Selected service (For testing: service, For real: ISSUER)
-    service: 'service'
-  }
-
-  @certrequest = Sepa::SoapBuilder.new(@params)
-
-  @xml = Nokogiri::XML(@certrequest.to_xml)
-=======
     @params = get_cert_params
 
     @certrequest = Sepa::SoapBuilder.new(@params)
 
     @xml = Nokogiri::XML(@certrequest.to_xml)
->>>>>>> 7df70ec3
   end
 
   def test_should_fail_if_bank_doesnt_support_command

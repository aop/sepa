--- conflicted
+++ resolved
@@ -6,7 +6,6 @@
     @templatepath = File.expand_path('../../../lib/sepa/xml_templates/application_request',__FILE__)
     @keyspath = File.expand_path('../nordea_test_keys', __FILE__)
 
-<<<<<<< HEAD
   csrplain = "-----BEGIN CERTIFICATE REQUEST-----
 MIIBczCB3QIBADA0MRIwEAYDVQQDEwlEZXZsYWIgT3kxETAPBgNVBAUTCDExMTEx
 MTExMQswCQYDVQQGEwJGSTCBnzANBgkqhkiG9w0BAQEFAAOBjQAwgYkCgYEAo9wU
@@ -30,15 +29,11 @@
     service: 'service'
   }
 
-  @ar_cert = Sepa::SoapBuilder.new(@params).get_ar_as_base64
-  @xml = Nokogiri::XML(Base64.decode64(@ar_cert))
-=======
     @params = get_cert_params
 
     #@ar_cert = Sepa::ApplicationRequest.new(@params)
     @ar_cert = Sepa::SoapBuilder.new(@params).get_ar_as_base64
     @xml = Nokogiri::XML(Base64.decode64(@ar_cert))
->>>>>>> 7df70ec3
   end
 
   def test_that_xml_template_is_unmodified
